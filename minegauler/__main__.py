"""
main.py - Entry point for the main application

March 2018, Lewis Gaul
"""

import sys
from os.path import join
<<<<<<< HEAD
#@@@import json
=======
>>>>>>> 5ff8f98f
try:
    import cPickle as pickle
except:
    import pickle
from functools import partial
import logging
logging.basicConfig(level=logging.DEBUG)

from minegauler import core
from .utils import files_dir, GameCellMode
from .types import GameOptionsStruct, GUIOptionsStruct, PersistSettingsStruct
from .core import cb_core, Controller
from .gui import app, MinegaulerGUI


logging.info("Running...")


settings = {}
try:
<<<<<<< HEAD
    logging.info("Reading settings from file")
    with open(join(root_dir, 'settings.cfg'), 'rb') as f:
        settings = pickle.load(f)
=======
    with open(join(files_dir, 'settings.cfg'), 'rb') as f:
        settings = pickle.load(f)
    logging.info("Settings read from file: %s", settings)
>>>>>>> 5ff8f98f
except FileNotFoundError:
    logging.info("Unable to read settings from file, will use defaults")
except pickle.UnpicklingError:
    logging.info("Unable to decode settings from file, will use defaults")

game_opts = GameOptionsStruct(
       **{k: v for k, v in settings.items() if k in GameOptionsStruct.elements})
gui_opts  = GUIOptionsStruct(
       **{k: v for k, v in settings.items() if k in GUIOptionsStruct.elements})

# Create controller.                           
ctrlr = Controller(game_opts)

# Set up GUI.
main_window = MinegaulerGUI(ctrlr.board, gui_opts)
main_window.show()
cb_core.new_game.emit()


def save_settings():
    """Get the settings in use across the app and save to a file."""
    settings = PersistSettingsStruct()
    for k, v in ctrlr.opts.items():
        if k in settings.elements:
            settings[k] = v
    for k, v in main_window.opts.items():
        if k in settings.elements:
            settings[k] = v
    core.save_settings(settings)
                    
cb_core.save_settings.connect(save_settings)
                
                    
# Start the app.
sys.exit(app.exec_())
<|MERGE_RESOLUTION|>--- conflicted
+++ resolved
@@ -1,76 +1,66 @@
-"""
-main.py - Entry point for the main application
-
-March 2018, Lewis Gaul
-"""
-
-import sys
-from os.path import join
-<<<<<<< HEAD
-#@@@import json
-=======
->>>>>>> 5ff8f98f
-try:
-    import cPickle as pickle
-except:
-    import pickle
-from functools import partial
-import logging
-logging.basicConfig(level=logging.DEBUG)
-
-from minegauler import core
-from .utils import files_dir, GameCellMode
-from .types import GameOptionsStruct, GUIOptionsStruct, PersistSettingsStruct
-from .core import cb_core, Controller
-from .gui import app, MinegaulerGUI
-
-
-logging.info("Running...")
-
-
-settings = {}
-try:
-<<<<<<< HEAD
-    logging.info("Reading settings from file")
-    with open(join(root_dir, 'settings.cfg'), 'rb') as f:
-        settings = pickle.load(f)
-=======
-    with open(join(files_dir, 'settings.cfg'), 'rb') as f:
-        settings = pickle.load(f)
-    logging.info("Settings read from file: %s", settings)
->>>>>>> 5ff8f98f
-except FileNotFoundError:
-    logging.info("Unable to read settings from file, will use defaults")
-except pickle.UnpicklingError:
-    logging.info("Unable to decode settings from file, will use defaults")
-
-game_opts = GameOptionsStruct(
-       **{k: v for k, v in settings.items() if k in GameOptionsStruct.elements})
-gui_opts  = GUIOptionsStruct(
-       **{k: v for k, v in settings.items() if k in GUIOptionsStruct.elements})
-
-# Create controller.                           
-ctrlr = Controller(game_opts)
-
-# Set up GUI.
-main_window = MinegaulerGUI(ctrlr.board, gui_opts)
-main_window.show()
-cb_core.new_game.emit()
-
-
-def save_settings():
-    """Get the settings in use across the app and save to a file."""
-    settings = PersistSettingsStruct()
-    for k, v in ctrlr.opts.items():
-        if k in settings.elements:
-            settings[k] = v
-    for k, v in main_window.opts.items():
-        if k in settings.elements:
-            settings[k] = v
-    core.save_settings(settings)
-                    
-cb_core.save_settings.connect(save_settings)
-                
-                    
-# Start the app.
-sys.exit(app.exec_())
+"""
+main.py - Entry point for the main application
+
+March 2018, Lewis Gaul
+"""
+
+import sys
+from os.path import join
+try:
+    import cPickle as pickle
+except:
+    import pickle
+from functools import partial
+import logging
+logging.basicConfig(level=logging.DEBUG)
+
+from minegauler import core
+from .utils import files_dir, GameCellMode
+from .types import GameOptionsStruct, GUIOptionsStruct, PersistSettingsStruct
+from .core import cb_core, Controller
+from .gui import app, MinegaulerGUI
+
+
+logging.info("Running...")
+
+
+settings = {}
+try:
+    with open(join(files_dir, 'settings.cfg'), 'rb') as f:
+        settings = pickle.load(f)
+    logging.info("Settings read from file: %s", settings)
+except FileNotFoundError:
+    logging.info("Unable to read settings from file, will use defaults")
+except pickle.UnpicklingError:
+    logging.info("Unable to decode settings from file, will use defaults")
+
+game_opts = GameOptionsStruct(
+       **{k: v for k, v in settings.items() if k in GameOptionsStruct.elements})
+gui_opts  = GUIOptionsStruct(
+       **{k: v for k, v in settings.items() if k in GUIOptionsStruct.elements})
+
+# Create controller.                           
+ctrlr = Controller(game_opts)
+
+# Set up GUI.
+main_window = MinegaulerGUI(ctrlr.board, gui_opts)
+main_window.show()
+cb_core.new_game.emit()
+
+
+def save_settings():
+    """Get the settings in use across the app and save to a file."""
+    settings = PersistSettingsStruct()
+    for k, v in ctrlr.opts.items():
+        if k in settings.elements:
+            settings[k] = v
+    for k, v in main_window.opts.items():
+        if k in settings.elements:
+            settings[k] = v
+    core.save_settings(settings)
+                    
+cb_core.save_settings.connect(save_settings)
+                
+                    
+# Start the app.
+sys.exit(app.exec_())